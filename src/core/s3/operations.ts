--- conflicted
+++ resolved
@@ -1,177 +1,3 @@
-<<<<<<< HEAD
-import path from 'node:path'
-
-import type { _Object } from '@aws-sdk/client-s3'
-import { GetObjectCommand, ListObjectsV2Command } from '@aws-sdk/client-s3'
-
-import { env } from '../../../env.js'
-import type { Logger } from '../logger/index.js'
-import { s3Client, SUPPORTED_FORMATS } from './client.js'
-
-// 从 S3 获取图片
-export async function getImageFromS3(
-  key: string,
-  s3Logger?: Logger['s3'],
-): Promise<Buffer | null> {
-  const log = s3Logger
-
-  try {
-    log?.info(`下载图片：${key}`)
-    const startTime = Date.now()
-
-    const command = new GetObjectCommand({
-      Bucket: env.S3_BUCKET_NAME,
-      Key: key,
-    })
-
-    const response = await s3Client.send(command)
-
-    if (!response.Body) {
-      log?.error(`S3 响应中没有 Body: ${key}`)
-      return null
-    }
-
-    // 处理不同类型的 Body
-    if (response.Body instanceof Buffer) {
-      const duration = Date.now() - startTime
-      const sizeKB = Math.round(response.Body.length / 1024)
-      log?.success(`下载完成：${key} (${sizeKB}KB, ${duration}ms)`)
-      return response.Body
-    }
-
-    // 如果是 Readable stream
-    const chunks: Uint8Array[] = []
-    const stream = response.Body as NodeJS.ReadableStream
-
-    return new Promise((resolve, reject) => {
-      stream.on('data', (chunk: Uint8Array) => {
-        chunks.push(chunk)
-      })
-
-      stream.on('end', () => {
-        const buffer = Buffer.concat(chunks)
-        const duration = Date.now() - startTime
-        const sizeKB = Math.round(buffer.length / 1024)
-        log?.success(`下载完成：${key} (${sizeKB}KB, ${duration}ms)`)
-        resolve(buffer)
-      })
-
-      stream.on('error', (error) => {
-        log?.error(`下载失败：${key}`, error)
-        reject(error)
-      })
-    })
-  } catch (error) {
-    log?.error(`下载失败：${key}`, error)
-    return null
-  }
-}
-
-// 列出 S3 中的所有图片文件
-export async function listImagesFromS3(): Promise<_Object[]> {
-  const listCommand = new ListObjectsV2Command({
-    Bucket: env.S3_BUCKET_NAME,
-    Prefix: env.S3_PREFIX,
-    MaxKeys: 1000, // 最多获取 1000 张照片
-  })
-
-  const listResponse = await s3Client.send(listCommand)
-  const objects = listResponse.Contents || []
-
-  // 过滤出图片文件
-  const imageObjects = objects.filter((obj: _Object) => {
-    if (!obj.Key) return false
-    const ext = path.extname(obj.Key).toLowerCase()
-    return SUPPORTED_FORMATS.has(ext)
-  })
-
-  return imageObjects
-}
-
-// 列出 S3 中的所有文件（包括图片和视频）
-export async function listAllFilesFromS3(): Promise<_Object[]> {
-  const listCommand = new ListObjectsV2Command({
-    Bucket: env.S3_BUCKET_NAME,
-    Prefix: env.S3_PREFIX,
-    MaxKeys: 1000,
-  })
-
-  const listResponse = await s3Client.send(listCommand)
-  return listResponse.Contents || []
-}
-
-// 检测 live photo 配对
-export function detectLivePhotos(allObjects: _Object[]): Map<string, _Object> {
-  const livePhotoMap = new Map<string, _Object>() // image key -> video object
-
-  // 按目录和基础文件名分组所有文件
-  const fileGroups = new Map<string, _Object[]>()
-
-  for (const obj of allObjects) {
-    if (!obj.Key) continue
-
-    const dir = path.dirname(obj.Key)
-    const basename = path.basename(obj.Key, path.extname(obj.Key))
-    const groupKey = `${dir}/${basename}`
-
-    if (!fileGroups.has(groupKey)) {
-      fileGroups.set(groupKey, [])
-    }
-    fileGroups.get(groupKey)!.push(obj)
-  }
-
-  // 在每个分组中寻找图片+视频配对
-  for (const files of fileGroups.values()) {
-    let imageFile: _Object | null = null
-    let videoFile: _Object | null = null
-
-    for (const file of files) {
-      if (!file.Key) continue
-
-      const ext = path.extname(file.Key).toLowerCase()
-
-      // 检查是否为支持的图片格式
-      if (SUPPORTED_FORMATS.has(ext)) {
-        imageFile = file
-      }
-      // 检查是否为 .mov 视频文件
-      else if (ext === '.mov') {
-        videoFile = file
-      }
-    }
-
-    // 如果找到配对，记录为 live photo
-    if (imageFile && videoFile && imageFile.Key) {
-      livePhotoMap.set(imageFile.Key, videoFile)
-    }
-  }
-
-  return livePhotoMap
-}
-
-// 生成 S3 公共 URL
-export function generateS3Url(key: string): string {
-  const bucketName = env.S3_BUCKET_NAME
-
-  // 如果设置了自定义域名，直接使用自定义域名
-  if (env.S3_CUSTOM_DOMAIN) {
-    const customDomain = env.S3_CUSTOM_DOMAIN.replace(/\/$/, '') // 移除末尾的斜杠
-    return `${customDomain}/${key}`
-  }
-
-  // 如果使用自定义端点，构建相应的 URL
-  const endpoint = env.S3_ENDPOINT
-
-  // 检查是否是标准 AWS S3 端点
-  if (endpoint.includes('amazonaws.com')) {
-    return `https://${bucketName}.s3.${env.S3_REGION}.amazonaws.com/${key}`
-  }
-
-  // 对于自定义端点（如 MinIO 等）
-  const baseUrl = endpoint.replace(/\/$/, '') // 移除末尾的斜杠
-  return `${baseUrl}/${key}`
-}
-=======
 // 重新导出适配器中的函数以保持 API 兼容性
 // 推荐使用新的 StorageManager API，这些函数将在未来版本中被弃用
 
@@ -181,5 +7,4 @@
   getImageFromS3,
   listAllFilesFromS3,
   listImagesFromS3,
-} from '../storage/adapters.js'
->>>>>>> d5808089
+} from '../storage/adapters.js'