--- conflicted
+++ resolved
@@ -17,7 +17,6 @@
 import { useTypeScriptHappyCallback } from '~/hooks/useTypeScriptCallback'
 import type { PhotoManifest } from '~/types/photo'
 
-import { siteConfig } from '../../../config/site.config'
 import { Masonry } from './Masonic'
 import { PhotoMasonryItem } from './PhotoMasonryItem'
 
@@ -40,38 +39,6 @@
   const photoViewer = usePhotoViewer()
 
   return (
-<<<<<<< HEAD
-    <div>
-      <Masonry<MasonryItemType>
-        key={`${sortOrder}-${selectedTags.join(',')}`}
-        items={useMemo(() => [MasonryHeaderItem.default, ...photos], [photos])}
-        render={useCallback(
-          (props) => (
-            <MasonryItem
-              {...props}
-              onPhotoClick={photoViewer.openViewer}
-              photos={photos}
-              hasAnimated={hasAnimatedRef.current}
-              onAnimationComplete={() => {
-                hasAnimatedRef.current = true
-              }}
-            />
-          ),
-          [photoViewer.openViewer, photos],
-        )}
-        columnWidth={300}
-        columnGutter={1}
-        rowGutter={1}
-        itemHeightEstimate={400}
-        itemKey={useTypeScriptHappyCallback((data, _index) => {
-          if (data instanceof MasonryHeaderItem) {
-            return 'header'
-          }
-          return (data as PhotoManifest).id
-        }, [])}
-      />
-    </div>
-=======
     <Masonry<MasonryItemType>
       key={`${sortOrder}-${selectedTags.join(',')}`}
       items={useMemo(() => [MasonryHeaderItem.default, ...photos], [photos])}
@@ -100,7 +67,6 @@
         return (data as PhotoManifest).id
       }, [])}
     />
->>>>>>> 5a77f4f7
   )
 }
 
@@ -171,8 +137,6 @@
         <MasonryHeaderMasonryItem width={width} />
       </m.div>
     )
-<<<<<<< HEAD
-=======
   } else {
     return (
       <m.div
@@ -190,26 +154,7 @@
         />
       </m.div>
     )
->>>>>>> 5a77f4f7
-  }
-
-  return (
-    <m.div
-      key={itemKey}
-      variants={shouldAnimate ? itemVariants : undefined}
-      initial={shouldAnimate ? 'hidden' : 'visible'}
-      animate="visible"
-      layout
-    >
-      <PhotoMasonryItem
-        data={data as PhotoManifest}
-        width={width}
-        index={index}
-        onPhotoClick={onPhotoClick}
-        photos={photos}
-      />
-    </m.div>
-  )
+  }
 }
 
 const numberFormatter = new Intl.NumberFormat('zh-CN')
@@ -244,40 +189,6 @@
 
   return (
     <div
-<<<<<<< HEAD
-      className="border-border bg-material-medium w-full overflow-hidden border shadow-2xl backdrop-blur-xl"
-      style={{ width }}
-    >
-      <div className="relative">
-        {/* Decorative gradient bar */}
-        <div className="bg-accent absolute top-0 left-0 h-1 w-full" />
-
-        {/* Decorative corner elements */}
-        <div className="absolute -top-1 -left-1 block size-3 border-t-2 border-l-2 border-blue-500" />
-        <div className="absolute -top-1 -right-1 block size-3 border-t-2 border-r-2 border-blue-500" />
-
-        <div className="relative p-6">
-          {/* Main header section */}
-          <div className="mb-4 flex items-center justify-between">
-            <div className="flex shrink-0 items-center gap-4">
-              <div className="bg-accent flex size-12 items-center justify-center rounded-full shadow-lg">
-                <i>📸</i>
-              </div>
-              <div>
-                <p className="text-text-secondary mt-1 text-sm">
-                  {numberFormatter.format(data?.length || 0)} 张照片
-                </p>
-                <p className="text-text-secondary text-sm">
-                  {siteConfig.title}
-                </p>
-              </div>
-            </div>
-
-            <div className="flex items-center gap-2">
-              {/* 标签筛选按钮 */}
-              <DropdownMenu>
-                <DropdownMenuTrigger asChild>
-=======
       className="overflow-hidden border border-gray-200 bg-white shadow-sm dark:border-gray-800 dark:bg-gray-900"
       style={{ width }}
     >
@@ -305,7 +216,10 @@
               size="sm"
               className="h-10 w-10 rounded-full border-0 bg-gray-100 transition-all duration-200 hover:bg-gray-200 dark:bg-gray-800 dark:hover:bg-gray-700"
               onClick={() =>
-                window.open('https://github.com/Innei/photo-gallery', '_blank')
+                window.open(
+                  'https://github.com/Maxtune/photo-gallery',
+                  '_blank',
+                )
               }
               title="查看 GitHub 仓库"
             >
@@ -335,7 +249,6 @@
               <DropdownMenuLabel className="relative">
                 <span>标签筛选</span>
                 {gallerySetting.selectedTags.length > 0 && (
->>>>>>> 5a77f4f7
                   <Button
                     variant="ghost"
                     size="xs"
