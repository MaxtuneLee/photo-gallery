--- conflicted
+++ resolved
@@ -10,8 +10,7 @@
     dependencies:
       '@t3-oss/env-core':
         specifier: 0.13.6
-<<<<<<< HEAD
-        version: 0.13.6(typescript@5.8.3)(zod@3.25.49)
+        version: 0.13.6(typescript@5.8.3)(zod@3.25.51)
       '@tanstack/react-query':
         specifier: 5.79.2
         version: 5.79.2(react@19.1.0)
@@ -30,9 +29,6 @@
       consola:
         specifier: 3.4.2
         version: 3.4.2
-=======
-        version: 0.13.6(typescript@5.8.3)(zod@3.25.51)
->>>>>>> 03708c07
       dotenv:
         specifier: 16.5.0
         version: 16.5.0
